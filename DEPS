# This file is used to manage the dependencies of the Evita src repo. It is
# used by gclient to determine what version of each dependency to check out, and
# where.

vars = {
  'chromium_git': 'https://chromium.googlesource.com',

  'buildtools_revision':  '818123dac34899ec230840936fc15b8b2b5556f9',
  'cygwin_revision': 'c89e446b273697fadf3a10ff1007a97c0b7de6df',
  'gmock_revision': '0421b6f358139f02e102c9c332ce19a33faf75be', # from svn revision 566
  'gtest_revision': '6f8a66431cb592dad629028a50b3dd418a408c87',
  'gyp_revision': 'e1133480da78cd4a23a8cec604d1d6d46dab35d6',
  'icu_revision': '42c58d4e49f2250039f0e98d43e0b76e8f5ca024',
<<<<<<< HEAD
  'v8_revision': '49099cf4dc882dd46d37b6085f2189c691fcfcbb', # 4.9.88
=======
  'v8_revision': '2472199b500c7d5f1bd57447d87f98df0bf45f83', # 4.9.117
>>>>>>> 435be1cc
}

deps = {
  'src/buildtools':
    Var('chromium_git') + '/chromium/buildtools.git' + '@' +  Var('buildtools_revision'),

  'src/third_party/cygwin':
    Var('chromium_git') + '/chromium/deps/cygwin.git' + '@' + Var('cygwin_revision'),

  'src/testing/gmock':
    Var('chromium_git') + '/external/googlemock.git' + '@' + Var('gmock_revision'), 

  'src/testing/gtest':
    Var('chromium_git') + '/external/github.com/google/googletest.git' + '@' + Var('gtest_revision'),

  'src/tools/gyp':
    Var('chromium_git') + '/external/gyp.git' + '@' + Var('gyp_revision'),

  'src/third_party/icu':
    Var('chromium_git') + '/chromium/deps/icu.git' + '@' + Var('icu_revision'),

  'src/v8':
    Var('chromium_git') + '/v8/v8.git' + '@' +  Var('v8_revision'),
}

hooks = [
  # Pull GN binaries. This needs to be before running GYP below.
  {
    'name': 'gn_win',
    'pattern': '.',
    'action': [ 'download_from_google_storage',
                '--no_resume',
                '--platform=win32',
                '--no_auth',
                '--bucket', 'chromium-gn',
                '-s', 'src/buildtools/win/gn.exe.sha1',
    ],
  },
  # Pull clang-format binaries using checked-in hashes.
  {
    'name': 'clang_format_win',
    'pattern': '.',
    'action': [ 'download_from_google_storage',
                '--no_resume',
                '--platform=win32',
                '--no_auth',
                '--bucket', 'chromium-clang-format',
                '-s', 'src/buildtools/win/clang-format.exe.sha1',
    ],
  },
  {
    'pattern': '.',
    'action': ['src\\build\\gyp_evita.cmd']
  },

  {
    'pattern': '.',
    'action': ['src\\evita\\build\\gn_evita.cmd']
  },
]
<|MERGE_RESOLUTION|>--- conflicted
+++ resolved
@@ -1,78 +1,74 @@
-# This file is used to manage the dependencies of the Evita src repo. It is
-# used by gclient to determine what version of each dependency to check out, and
-# where.
-
-vars = {
-  'chromium_git': 'https://chromium.googlesource.com',
-
-  'buildtools_revision':  '818123dac34899ec230840936fc15b8b2b5556f9',
-  'cygwin_revision': 'c89e446b273697fadf3a10ff1007a97c0b7de6df',
-  'gmock_revision': '0421b6f358139f02e102c9c332ce19a33faf75be', # from svn revision 566
-  'gtest_revision': '6f8a66431cb592dad629028a50b3dd418a408c87',
-  'gyp_revision': 'e1133480da78cd4a23a8cec604d1d6d46dab35d6',
-  'icu_revision': '42c58d4e49f2250039f0e98d43e0b76e8f5ca024',
-<<<<<<< HEAD
-  'v8_revision': '49099cf4dc882dd46d37b6085f2189c691fcfcbb', # 4.9.88
-=======
-  'v8_revision': '2472199b500c7d5f1bd57447d87f98df0bf45f83', # 4.9.117
->>>>>>> 435be1cc
-}
-
-deps = {
-  'src/buildtools':
-    Var('chromium_git') + '/chromium/buildtools.git' + '@' +  Var('buildtools_revision'),
-
-  'src/third_party/cygwin':
-    Var('chromium_git') + '/chromium/deps/cygwin.git' + '@' + Var('cygwin_revision'),
-
-  'src/testing/gmock':
-    Var('chromium_git') + '/external/googlemock.git' + '@' + Var('gmock_revision'), 
-
-  'src/testing/gtest':
-    Var('chromium_git') + '/external/github.com/google/googletest.git' + '@' + Var('gtest_revision'),
-
-  'src/tools/gyp':
-    Var('chromium_git') + '/external/gyp.git' + '@' + Var('gyp_revision'),
-
-  'src/third_party/icu':
-    Var('chromium_git') + '/chromium/deps/icu.git' + '@' + Var('icu_revision'),
-
-  'src/v8':
-    Var('chromium_git') + '/v8/v8.git' + '@' +  Var('v8_revision'),
-}
-
-hooks = [
-  # Pull GN binaries. This needs to be before running GYP below.
-  {
-    'name': 'gn_win',
-    'pattern': '.',
-    'action': [ 'download_from_google_storage',
-                '--no_resume',
-                '--platform=win32',
-                '--no_auth',
-                '--bucket', 'chromium-gn',
-                '-s', 'src/buildtools/win/gn.exe.sha1',
-    ],
-  },
-  # Pull clang-format binaries using checked-in hashes.
-  {
-    'name': 'clang_format_win',
-    'pattern': '.',
-    'action': [ 'download_from_google_storage',
-                '--no_resume',
-                '--platform=win32',
-                '--no_auth',
-                '--bucket', 'chromium-clang-format',
-                '-s', 'src/buildtools/win/clang-format.exe.sha1',
-    ],
-  },
-  {
-    'pattern': '.',
-    'action': ['src\\build\\gyp_evita.cmd']
-  },
-
-  {
-    'pattern': '.',
-    'action': ['src\\evita\\build\\gn_evita.cmd']
-  },
-]
+# This file is used to manage the dependencies of the Evita src repo. It is
+# used by gclient to determine what version of each dependency to check out, and
+# where.
+
+vars = {
+  'chromium_git': 'https://chromium.googlesource.com',
+
+  'buildtools_revision':  '818123dac34899ec230840936fc15b8b2b5556f9',
+  'cygwin_revision': 'c89e446b273697fadf3a10ff1007a97c0b7de6df',
+  'gmock_revision': '0421b6f358139f02e102c9c332ce19a33faf75be', # from svn revision 566
+  'gtest_revision': '6f8a66431cb592dad629028a50b3dd418a408c87',
+  'gyp_revision': 'e1133480da78cd4a23a8cec604d1d6d46dab35d6',
+  'icu_revision': '42c58d4e49f2250039f0e98d43e0b76e8f5ca024',
+  'v8_revision': '2472199b500c7d5f1bd57447d87f98df0bf45f83', # 4.9.117
+}
+
+deps = {
+  'src/buildtools':
+    Var('chromium_git') + '/chromium/buildtools.git' + '@' +  Var('buildtools_revision'),
+
+  'src/third_party/cygwin':
+    Var('chromium_git') + '/chromium/deps/cygwin.git' + '@' + Var('cygwin_revision'),
+
+  'src/testing/gmock':
+    Var('chromium_git') + '/external/googlemock.git' + '@' + Var('gmock_revision'), 
+
+  'src/testing/gtest':
+    Var('chromium_git') + '/external/github.com/google/googletest.git' + '@' + Var('gtest_revision'),
+
+  'src/tools/gyp':
+    Var('chromium_git') + '/external/gyp.git' + '@' + Var('gyp_revision'),
+
+  'src/third_party/icu':
+    Var('chromium_git') + '/chromium/deps/icu.git' + '@' + Var('icu_revision'),
+
+  'src/v8':
+    Var('chromium_git') + '/v8/v8.git' + '@' +  Var('v8_revision'),
+}
+
+hooks = [
+  # Pull GN binaries. This needs to be before running GYP below.
+  {
+    'name': 'gn_win',
+    'pattern': '.',
+    'action': [ 'download_from_google_storage',
+                '--no_resume',
+                '--platform=win32',
+                '--no_auth',
+                '--bucket', 'chromium-gn',
+                '-s', 'src/buildtools/win/gn.exe.sha1',
+    ],
+  },
+  # Pull clang-format binaries using checked-in hashes.
+  {
+    'name': 'clang_format_win',
+    'pattern': '.',
+    'action': [ 'download_from_google_storage',
+                '--no_resume',
+                '--platform=win32',
+                '--no_auth',
+                '--bucket', 'chromium-clang-format',
+                '-s', 'src/buildtools/win/clang-format.exe.sha1',
+    ],
+  },
+  {
+    'pattern': '.',
+    'action': ['src\\build\\gyp_evita.cmd']
+  },
+
+  {
+    'pattern': '.',
+    'action': ['src\\evita\\build\\gn_evita.cmd']
+  },
+]